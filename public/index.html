<!DOCTYPE html>
<html lang="en">
<head>
    <meta charset="UTF-8">
    <meta name="viewport" content="width=device-width, initial-scale=1.0">
    <title>SmartThings Matter Bridge</title>
    <script src="https://unpkg.com/react@18/umd/react.development.js"></script>
    <script src="https://unpkg.com/react-dom@18/umd/react-dom.development.js"></script>
    <script src="https://unpkg.com/@babel/standalone/babel.min.js"></script>
    <style>
        * {
            margin: 0;
            padding: 0;
            box-sizing: border-box;
        }

        body {
            font-family: -apple-system, BlinkMacSystemFont, 'Segoe UI', 'Roboto', sans-serif;
            background-color: #f5f5f7;
            color: #1d1d1f;
            line-height: 1.6;
        }

        .container {
            max-width: 1200px;
            margin: 0 auto;
            padding: 20px;
        }

        .header {
            text-align: center;
            margin-bottom: 40px;
        }

        .header h1 {
            font-size: 2.5rem;
            font-weight: 600;
            margin-bottom: 10px;
        }

        .header p {
            font-size: 1.1rem;
            color: #6e6e73;
        }

        .nav {
            display: flex;
            justify-content: center;
            gap: 20px;
            margin-bottom: 40px;
        }

        .nav-button {
            padding: 12px 24px;
            background: #007aff;
            color: white;
            border: none;
            border-radius: 8px;
            font-size: 1rem;
            cursor: pointer;
            transition: background-color 0.2s;
        }

        .nav-button:hover {
            background: #0051d0;
        }

        .nav-button.active {
            background: #34c759;
        }

        .card {
            background: white;
            border-radius: 12px;
            padding: 24px;
            margin-bottom: 20px;
            box-shadow: 0 4px 6px rgba(0, 0, 0, 0.07);
        }

        .device-grid {
            display: grid;
            grid-template-columns: repeat(auto-fill, minmax(300px, 1fr));
            gap: 20px;
        }

        .device-card {
            background: white;
            border-radius: 12px;
            padding: 20px;
            box-shadow: 0 4px 6px rgba(0, 0, 0, 0.07);
            transition: transform 0.2s, box-shadow 0.2s;
            position: relative;
        }

        .device-card:hover {
            transform: translateY(-2px);
            box-shadow: 0 8px 12px rgba(0, 0, 0, 0.1);
        }


        .device-name {
            font-size: 1.25rem;
            font-weight: 600;
            margin-bottom: 8px;
        }

        .device-info {
            display: flex;
            justify-content: space-between;
            align-items: center;
            margin-bottom: 16px;
        }

        .temperature {
            font-size: 2rem;
            font-weight: 700;
            color: #007aff;
        }

        .mode {
            padding: 4px 12px;
            border-radius: 20px;
            font-size: 0.9rem;
            font-weight: 500;
        }

        .mode.heat {
            background: #ff6b35;
            color: white;
        }

        .mode.cool {
            background: #007aff;
            color: white;
        }

        .mode.auto {
            background: #34c759;
            color: white;
        }

        .mode.off {
            background: #8e8e93;
            color: white;
        }

        .controls {
            display: flex;
            gap: 10px;
            margin-top: 16px;
        }

        .control-button {
            flex: 1;
            padding: 8px 16px;
            border: 1px solid #d1d1d6;
            border-radius: 8px;
            background: white;
            cursor: pointer;
            font-size: 0.9rem;
            transition: all 0.2s;
        }

        .control-button:hover {
            background: #f5f5f7;
        }

        .control-button.active {
            background: #007aff;
            color: white;
            border-color: #007aff;
        }

        .qr-code {
            text-align: center;
            padding: 20px;
        }

        .qr-code img {
            max-width: 300px;
            height: auto;
        }

        .pairing-code {
            font-family: 'SF Mono', Monaco, monospace;
            font-size: 1.5rem;
            font-weight: 600;
            background: #f5f5f7;
            padding: 16px;
            border-radius: 8px;
            margin: 20px 0;
            text-align: center;
        }

        .instructions {
            text-align: left;
            margin-top: 20px;
        }

        .instructions h3 {
            margin-bottom: 10px;
            color: #007aff;
        }

        .instructions ol {
            margin-left: 20px;
        }

        .instructions li {
            margin-bottom: 5px;
        }

        .error {
            background: #ff3b30;
            color: white;
            padding: 16px;
            border-radius: 8px;
            margin-bottom: 20px;
        }

        .success {
            background: #34c759;
            color: white;
            padding: 16px;
            border-radius: 8px;
            margin-bottom: 20px;
        }

        .loading {
            text-align: center;
            padding: 40px;
            color: #8e8e93;
        }

        .status-indicator {
            display: inline-block;
            width: 12px;
            height: 12px;
            border-radius: 50%;
            margin-right: 8px;
        }

        .status-indicator.connected {
            background: #34c759;
        }

        .status-indicator.disconnected {
            background: #ff3b30;
        }

<<<<<<< HEAD
        .danger-button {
            background: #ff3b30;
            color: white;
            border: none;
            padding: 12px 24px;
            border-radius: 8px;
            font-size: 1rem;
            cursor: pointer;
            transition: background-color 0.2s;
            margin-top: 20px;
        }

        .danger-button:hover {
            background: #d32f2f;
        }

        .danger-button:disabled {
            background: #8e8e93;
            cursor: not-allowed;
        }

        .reset-section {
            border-top: 1px solid #d1d1d6;
            margin-top: 30px;
            padding-top: 30px;
        }

        .reset-section h3 {
            color: #ff3b30;
            margin-bottom: 10px;
        }

        .reset-section p {
            color: #6e6e73;
            margin-bottom: 15px;
=======
        .stats-grid {
            display: grid;
            grid-template-columns: repeat(auto-fit, minmax(200px, 1fr));
            gap: 16px;
            margin-bottom: 20px;
        }

        .stat-card {
            background: white;
            border-radius: 12px;
            padding: 20px;
            box-shadow: 0 4px 6px rgba(0, 0, 0, 0.07);
        }

        .stat-label {
            font-size: 0.9rem;
            color: #6e6e73;
            margin-bottom: 8px;
        }

        .stat-value {
            font-size: 2rem;
            font-weight: 700;
            color: #1d1d1f;
        }

        .stat-value.heat {
            color: #ff6b35;
        }

        .stat-value.cool {
            color: #007aff;
        }

        .stat-value.off {
            color: #8e8e93;
        }

        .demand-bar {
            height: 8px;
            background: #f5f5f7;
            border-radius: 4px;
            overflow: hidden;
            margin-top: 8px;
        }

        .demand-fill {
            height: 100%;
            transition: width 0.3s ease;
        }

        .demand-fill.heat {
            background: linear-gradient(90deg, #ff6b35, #ff9f1c);
        }

        .demand-fill.cool {
            background: linear-gradient(90deg, #007aff, #5ac8fa);
        }

        .device-demand-card {
            background: #f5f5f7;
            border-radius: 8px;
            padding: 16px;
            margin-bottom: 12px;
        }

        .device-demand-header {
            display: flex;
            justify-content: space-between;
            align-items: center;
            margin-bottom: 8px;
        }

        .device-demand-name {
            font-weight: 600;
            font-size: 1rem;
        }

        .device-demand-value {
            font-size: 1.2rem;
            font-weight: 700;
        }

        .warning {
            background: #ff9500;
            color: white;
            padding: 16px;
            border-radius: 8px;
            margin-bottom: 20px;
        }

        .info-box {
            background: #e3f2fd;
            border-left: 4px solid #007aff;
            padding: 16px;
            border-radius: 4px;
            margin: 16px 0;
>>>>>>> acfa8e82
        }
    </style>
</head>
<body>
    <div id="root"></div>

    <script type="text/babel">
        const { useState, useEffect } = React;

        function App() {
            const [currentPage, setCurrentPage] = useState(() => {
                const hash = window.location.hash.slice(1);
                if (hash === 'setup') return 'setup';
                if (hash === 'auto-mode') return 'auto-mode';
                return 'devices';
            });
            const [authStatus, setAuthStatus] = useState(null);
            const [devices, setDevices] = useState([]);
            const [matterInfo, setMatterInfo] = useState(null);
            const [autoModeStatus, setAutoModeStatus] = useState(null);
            const [autoModeDecision, setAutoModeDecision] = useState(null);
            const [loading, setLoading] = useState(true);
            const [error, setError] = useState(null);

            useEffect(() => {
                const handleHashChange = () => {
                    const hash = window.location.hash.slice(1);
                    if (hash === 'setup') setCurrentPage('setup');
                    else if (hash === 'auto-mode') setCurrentPage('auto-mode');
                    else setCurrentPage('devices');
                };

                window.addEventListener('hashchange', handleHashChange);
                return () => window.removeEventListener('hashchange', handleHashChange);
            }, []);

            useEffect(() => {
                const initializePage = async () => {
                    await checkAuthStatus();
                    if (currentPage === 'devices') {
                        fetchDevices();
                    } else if (currentPage === 'setup') {
                        fetchMatterInfo();
                    } else if (currentPage === 'auto-mode') {
                        fetchAutoModeData();
                    }
                };
                initializePage();
            }, [currentPage]);

            // Add separate useEffect for when authStatus changes
            useEffect(() => {
                if (authStatus?.authenticated && currentPage === 'devices') {
                    fetchDevices();
                }
            }, [authStatus]);

            const checkAuthStatus = async () => {
                try {
                    console.log('Checking auth status...');
                    const response = await fetch('/api/auth/status');
                    const data = await response.json();
                    console.log('Auth status response:', data);
                    setAuthStatus(data);
                } catch (error) {
                    console.error('Error checking auth status:', error);
                }
            };

            const fetchDevices = async () => {
                if (!authStatus?.authenticated) {
                    console.log('Not authenticated, skipping device fetch');
                    return;
                }

                console.log('Fetching devices...');
                setLoading(true);
                try {
                    const response = await fetch('/api/devices/paired');
                    console.log('Devices response status:', response.status);
                    const data = await response.json();
                    console.log('Devices data:', data);
                    setDevices(data.deviceStates || []);
                } catch (error) {
                    setError('Failed to fetch devices');
                    console.error('Error fetching devices:', error);
                } finally {
                    setLoading(false);
                }
            };

            const fetchMatterInfo = async () => {
                setLoading(true);
                try {
                    const response = await fetch('/api/homekit/pairing');
                    const data = await response.json();
                    setMatterInfo(data);
                } catch (error) {
                    setError('Failed to fetch HomeKit info');
                    console.error('Error fetching HomeKit info:', error);
                } finally {
                    setLoading(false);
                }
            };

            const fetchAutoModeData = async () => {
                setLoading(true);
                try {
                    const [statusResponse, decisionResponse] = await Promise.all([
                        fetch('/api/devices/auto-mode/status'),
                        fetch('/api/devices/auto-mode/decision')
                    ]);

                    const statusData = await statusResponse.json();
                    const decisionData = await decisionResponse.json();

                    setAutoModeStatus(statusData);
                    setAutoModeDecision(decisionData);
                } catch (error) {
                    setError('Failed to fetch auto-mode info');
                    console.error('Error fetching auto-mode info:', error);
                } finally {
                    setLoading(false);
                }
            };

            const handleDeviceControl = async (deviceId, action, value) => {
                try {
                    const response = await fetch(`/api/devices/${deviceId}/${action}`, {
                        method: 'POST',
                        headers: { 'Content-Type': 'application/json' },
                        body: JSON.stringify(value)
                    });

                    if (response.ok) {
                        fetchDevices(); // Refresh devices
                    }
                } catch (error) {
                    console.error('Error controlling device:', error);
                }
            };

            const initiateAuth = () => {
                window.location.href = '/api/auth/smartthings';
            };

            if (!authStatus) {
                return <div className="container"><div className="loading">Loading...</div></div>;
            }

            return (
                <div className="container">
                    <div className="header">
                        <h1>SmartThings HomeKit Bridge</h1>
                        <p>Bridge your SmartThings HVAC devices to HomeKit</p>
                    </div>

                    <div className="nav">
                        <button
                            className={`nav-button ${currentPage === 'devices' ? 'active' : ''}`}
                            onClick={() => {
                                window.location.hash = 'devices';
                            }}
                        >
                            Devices
                        </button>
                        <button
                            className={`nav-button ${currentPage === 'auto-mode' ? 'active' : ''}`}
                            onClick={() => {
                                window.location.hash = 'auto-mode';
                            }}
                        >
                            Auto Mode
                        </button>
                        <button
                            className={`nav-button ${currentPage === 'setup' ? 'active' : ''}`}
                            onClick={() => {
                                window.location.hash = 'setup';
                            }}
                        >
                            HomeKit Setup
                        </button>
                    </div>

                    {error && <div className="error">{error}</div>}

                    {!authStatus.authenticated && (
                        <div className="card">
                            <h2>Authentication Required</h2>
                            <p>You need to authenticate with SmartThings to access your devices.</p>
                            <button className="nav-button" onClick={initiateAuth} style={{marginTop: '16px'}}>
                                Connect to SmartThings
                            </button>
                        </div>
                    )}

                    {authStatus.authenticated && currentPage === 'devices' && (
                        <DevicesPage devices={devices} loading={loading} onDeviceControl={handleDeviceControl} />
                    )}

                    {currentPage === 'auto-mode' && (
                        <AutoModePage
                            status={autoModeStatus}
                            decision={autoModeDecision}
                            loading={loading}
                            onRefresh={fetchAutoModeData}
                        />
                    )}

                    {currentPage === 'setup' && (
                        <SetupPage matterInfo={matterInfo} loading={loading} />
                    )}
                </div>
            );
        }

        function DevicesPage({ devices, loading, onDeviceControl }) {
            if (loading) {
                return <div className="loading">Loading devices...</div>;
            }

            if (devices.length === 0) {
                return (
                    <div className="card">
                        <h2>No Devices Found</h2>
                        <p>No HVAC devices were found in your SmartThings account.</p>
                    </div>
                );
            }

            return (
                <>
                    <div className="card">
                        <h2>Connected Devices ({devices.length})</h2>
                        <p>
                            <span className="status-indicator connected"></span>
                            SmartThings Connected
                        </p>
                    </div>

                    <div className="device-grid">
                        {devices.map(device => (
                            <DeviceCard
                                key={device.id}
                                device={device}
                                onControl={onDeviceControl}
                            />
                        ))}
                    </div>
                </>
            );
        }

        function DeviceCard({ device, onControl }) {
            const [localTemp, setLocalTemp] = useState(device.temperatureSetpoint);
            const [localMode, setLocalMode] = useState(device.mode);

            const handleTempChange = async (delta) => {
                const newTemp = localTemp + delta;
                if (newTemp >= 45 && newTemp <= 95) {
                    try {
                        const response = await fetch(`/api/devices/${device.id}/temperature`, {
                            method: 'POST',
                            headers: { 'Content-Type': 'application/json' },
                            body: JSON.stringify({ temperature: newTemp })
                        });

                        if (response.ok) {
                            setLocalTemp(newTemp);
                        } else {
                            console.error('Failed to change temperature');
                        }
                    } catch (error) {
                        console.error('Error changing temperature:', error);
                    }
                }
            };

            const handleModeChange = async (mode) => {
                try {
                    const response = await fetch(`/api/devices/${device.id}/mode`, {
                        method: 'POST',
                        headers: { 'Content-Type': 'application/json' },
                        body: JSON.stringify({ mode })
                    });

                    if (response.ok) {
                        setLocalMode(mode);
                    } else {
                        console.error('Failed to change mode');
                    }
                } catch (error) {
                    console.error('Error changing mode:', error);
                }
            };

            return (
                <div className="device-card">
                    <div className="device-name">{device.name}</div>

                    <div className="device-info">
                        <div className="temperature">{Math.round(device.currentTemperature)}°F</div>
                        <div className={`mode ${localMode}`}>
                            {localMode.toUpperCase()}
                        </div>
                    </div>

                    <div style={{textAlign: 'center', marginBottom: '16px'}}>
                        <div style={{fontSize: '1.1rem', marginBottom: '8px'}}>
                            Set to: {localTemp}°F
                        </div>
                        <div style={{display: 'flex', justifyContent: 'center', gap: '8px'}}>
                            <button
                                className="control-button"
                                onClick={() => handleTempChange(-1)}
                            >
                                -
                            </button>
                            <button
                                className="control-button"
                                onClick={() => handleTempChange(1)}
                            >
                                +
                            </button>
                        </div>
                    </div>

                    <div className="controls">
                        {['heat', 'cool', 'auto', 'off'].map(mode => (
                            <button
                                key={mode}
                                className={`control-button ${localMode === mode ? 'active' : ''}`}
                                onClick={() => handleModeChange(mode)}
                            >
                                {mode.charAt(0).toUpperCase() + mode.slice(1)}
                            </button>
                        ))}
                    </div>

                    <div className="controls" style={{marginTop: '8px'}}>
                        <button
                            className="control-button"
                            onClick={() => onControl(device.id, 'light/on', {})}
                        >
                            Light On
                        </button>
                        <button
                            className="control-button"
                            onClick={() => onControl(device.id, 'light/off', {})}
                        >
                            Light Off
                        </button>
                    </div>
                </div>
            );
        }

        function SetupPage({ matterInfo, loading }) {
            const [resetting, setResetting] = React.useState(false);
            const [resetMessage, setResetMessage] = React.useState(null);

            const handleResetPairing = async () => {
                const confirmed = window.confirm(
                    'Are you sure you want to reset HomeKit pairing?\n\n' +
                    'This will:\n' +
                    '• Remove the bridge from HomeKit\n' +
                    '• Clear all cached accessories\n' +
                    '• Require re-pairing with HomeKit\n' +
                    '• Restart the bridge\n\n' +
                    'You will need to scan the QR code again to reconnect.'
                );

                if (!confirmed) {
                    return;
                }

                setResetting(true);
                setResetMessage(null);

                try {
                    const response = await fetch('/api/homekit/reset-pairing', {
                        method: 'POST',
                        headers: { 'Content-Type': 'application/json' }
                    });

                    const data = await response.json();

                    if (response.ok) {
                        setResetMessage({
                            type: 'success',
                            text: data.message || 'Pairing reset successful. The bridge will restart shortly.'
                        });

                        // Reload the page after 3 seconds to show the new QR code
                        setTimeout(() => {
                            window.location.reload();
                        }, 3000);
                    } else {
                        setResetMessage({
                            type: 'error',
                            text: data.error || 'Failed to reset pairing'
                        });
                        setResetting(false);
                    }
                } catch (error) {
                    console.error('Error resetting pairing:', error);
                    setResetMessage({
                        type: 'error',
                        text: 'Network error: Failed to reset pairing'
                    });
                    setResetting(false);
                }
            };

            if (loading) {
                return <div className="loading">Loading HomeKit setup...</div>;
            }

            if (!matterInfo) {
                return (
                    <div className="card">
                        <h2>HomeKit Setup Unavailable</h2>
                        <p>Could not load HomeKit pairing information.</p>
                    </div>
                );
            }

            return (
                <div className="card">
                    <h2>HomeKit Setup</h2>

                    <div style={{marginBottom: '20px', padding: '12px', backgroundColor: '#f5f5f7', borderRadius: '8px'}}>
                        <p style={{margin: 0}}>
                            <span className={`status-indicator ${matterInfo.isPaired ? 'connected' : 'disconnected'}`}></span>
                            <strong>Status:</strong> {matterInfo.isPaired ? 'Paired with HomeKit' : 'Not Paired'}
                        </p>
                    </div>

                    {resetMessage && (
                        <div className={resetMessage.type}>
                            {resetMessage.text}
                        </div>
                    )}

                    {matterInfo.qrCode && (
                        <div className="qr-code">
                            <h3>Scan QR Code</h3>
                            <div dangerouslySetInnerHTML={{ __html: matterInfo.qrCode }} />
                        </div>
                    )}

                    {matterInfo.pairingCode && (
                        <div>
                            <h3>Manual Pairing Code</h3>
                            <div className="pairing-code">{matterInfo.pairingCode}</div>
                        </div>
                    )}

                    {matterInfo.instructions && (
                        <div className="instructions">
                            <h3>HomeKit Instructions</h3>
                            <ol>
                                {matterInfo.instructions.homekit.map((step, index) => (
                                    <li key={index}>{step}</li>
                                ))}
                            </ol>
                        </div>
                    )}

                    <div className="reset-section">
                        <h3>Reset HomeKit Pairing</h3>
                        <p>
                            If you're experiencing issues with HomeKit pairing or want to start fresh,
                            you can reset the pairing. This will remove the bridge from HomeKit and
                            allow you to pair it again.
                        </p>
                        <button
                            className="danger-button"
                            onClick={handleResetPairing}
                            disabled={resetting}
                        >
                            {resetting ? 'Resetting...' : 'Reset HomeKit Pairing'}
                        </button>
                    </div>
                </div>
            );
        }

        function AutoModePage({ status, decision, loading, onRefresh }) {
            if (loading) {
                return <div className="loading">Loading auto-mode status...</div>;
            }

            if (!decision || !decision.enrolled) {
                return (
                    <div className="card">
                        <h2>Auto Mode</h2>
                        <div className="info-box">
                            <h3>No Devices Enrolled</h3>
                            <p>Set any thermostat to AUTO mode in HomeKit to enroll it in auto-mode coordination.</p>
                            <p style={{marginTop: '12px'}}>
                                When multiple thermostats are in AUTO mode, the bridge will coordinate them to use the same
                                compressor mode (HEAT or COOL) based on weighted demand calculations.
                            </p>
                        </div>
                        <button className="nav-button" onClick={onRefresh} style={{marginTop: '16px'}}>
                            Refresh
                        </button>
                    </div>
                );
            }

            const currentMode = decision.decision?.mode || 'off';
            const totalHeatDemand = decision.decision?.totalHeatDemand || 0;
            const totalCoolDemand = decision.decision?.totalCoolDemand || 0;
            const deviceDemands = decision.decision?.deviceDemands || [];
            const reason = decision.decision?.reason || 'No decision available';
            const switchSuppressed = decision.decision?.switchSuppressed || false;
            const secondsUntilAllowed = decision.decision?.secondsUntilSwitchAllowed || 0;

            const formatTime = (seconds) => {
                if (seconds <= 0) return 'Ready';
                const minutes = Math.floor(seconds / 60);
                const secs = seconds % 60;
                return `${minutes}m ${secs}s`;
            };

            return (
                <>
                    <div className="card">
                        <div style={{display: 'flex', justifyContent: 'space-between', alignItems: 'center', marginBottom: '20px'}}>
                            <h2>Auto Mode Dashboard</h2>
                            <button className="nav-button" onClick={onRefresh}>
                                Refresh
                            </button>
                        </div>

                        <div className="stats-grid">
                            <div className="stat-card">
                                <div className="stat-label">Current Mode</div>
                                <div className={`stat-value ${currentMode}`}>
                                    {currentMode.toUpperCase()}
                                </div>
                            </div>

                            <div className="stat-card">
                                <div className="stat-label">Enrolled Devices</div>
                                <div className="stat-value">
                                    {decision.deviceCount}
                                </div>
                            </div>

                            <div className="stat-card">
                                <div className="stat-label">Heat Demand</div>
                                <div className="stat-value heat">
                                    {totalHeatDemand.toFixed(2)}
                                </div>
                                <div className="demand-bar">
                                    <div
                                        className="demand-fill heat"
                                        style={{width: `${Math.min(totalHeatDemand * 100, 100)}%`}}
                                    ></div>
                                </div>
                            </div>

                            <div className="stat-card">
                                <div className="stat-label">Cool Demand</div>
                                <div className="stat-value cool">
                                    {totalCoolDemand.toFixed(2)}
                                </div>
                                <div className="demand-bar">
                                    <div
                                        className="demand-fill cool"
                                        style={{width: `${Math.min(totalCoolDemand * 100, 100)}%`}}
                                    ></div>
                                </div>
                            </div>
                        </div>

                        <div className="info-box">
                            <strong>Decision Reason:</strong> {reason}
                        </div>

                        {switchSuppressed && (
                            <div className="warning">
                                <strong>Mode Switch Suppressed</strong>
                                <p>Time until mode switch allowed: {formatTime(secondsUntilAllowed)}</p>
                            </div>
                        )}
                    </div>

                    {deviceDemands.length > 0 && (
                        <div className="card">
                            <h3 style={{marginBottom: '16px'}}>Device Demands</h3>
                            {deviceDemands.map(device => {
                                const dominantDemand = device.heatDemand > device.coolDemand ? 'heat' : 'cool';
                                const dominantValue = Math.max(device.heatDemand, device.coolDemand);

                                return (
                                    <div key={device.deviceId} className="device-demand-card">
                                        <div className="device-demand-header">
                                            <div className="device-demand-name">{device.deviceName}</div>
                                            <div className={`device-demand-value ${dominantDemand}`}>
                                                {dominantDemand === 'heat' ? '🔥' : '❄️'} {dominantValue.toFixed(2)}
                                            </div>
                                        </div>

                                        <div style={{fontSize: '0.9rem', color: '#6e6e73', marginBottom: '8px'}}>
                                            Heat: {device.heatDemand.toFixed(2)} ({device.rawHeatDelta > 0 ? '+' : ''}{device.rawHeatDelta.toFixed(1)}°F)
                                            {' | '}
                                            Cool: {device.coolDemand.toFixed(2)} ({device.rawCoolDelta > 0 ? '+' : ''}{device.rawCoolDelta.toFixed(1)}°F)
                                        </div>

                                        <div className="demand-bar">
                                            <div
                                                className={`demand-fill ${dominantDemand}`}
                                                style={{width: `${Math.min(dominantValue * 100, 100)}%`}}
                                            ></div>
                                        </div>
                                    </div>
                                );
                            })}
                        </div>
                    )}

                    {status && (
                        <div className="card">
                            <h3 style={{marginBottom: '16px'}}>Configuration</h3>
                            <div style={{display: 'grid', gridTemplateColumns: 'repeat(auto-fit, minmax(200px, 1fr))', gap: '16px'}}>
                                <div>
                                    <div className="stat-label">Min On Time</div>
                                    <div style={{fontSize: '1.2rem', fontWeight: '600'}}>
                                        {Math.floor((status.config?.minOnTime ?? 600) / 60)} minutes
                                    </div>
                                </div>
                                <div>
                                    <div className="stat-label">Min Off Time</div>
                                    <div style={{fontSize: '1.2rem', fontWeight: '600'}}>
                                        {Math.floor((status.config?.minOffTime ?? 300) / 60)} minutes
                                    </div>
                                </div>
                                <div>
                                    <div className="stat-label">Min Lock Time</div>
                                    <div style={{fontSize: '1.2rem', fontWeight: '600'}}>
                                        {Math.floor((status.config?.minLockTime ?? 1800) / 60)} minutes
                                    </div>
                                </div>
                                <div>
                                    <div className="stat-label">Flip Guard</div>
                                    <div style={{fontSize: '1.2rem', fontWeight: '600'}}>
                                        {status.config?.flipGuard ? `${status.config.flipGuard}°F` : '2.0°F'}
                                    </div>
                                </div>
                            </div>
                        </div>
                    )}
                </>
            );
        }

        ReactDOM.render(<App />, document.getElementById('root'));
    </script>
</body>
</html><|MERGE_RESOLUTION|>--- conflicted
+++ resolved
@@ -248,7 +248,6 @@
             background: #ff3b30;
         }
 
-<<<<<<< HEAD
         .danger-button {
             background: #ff3b30;
             color: white;
@@ -284,7 +283,8 @@
         .reset-section p {
             color: #6e6e73;
             margin-bottom: 15px;
-=======
+        }
+
         .stats-grid {
             display: grid;
             grid-template-columns: repeat(auto-fit, minmax(200px, 1fr));
@@ -382,7 +382,6 @@
             padding: 16px;
             border-radius: 4px;
             margin: 16px 0;
->>>>>>> acfa8e82
         }
     </style>
 </head>
